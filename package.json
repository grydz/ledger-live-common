--- conflicted
+++ resolved
@@ -5,11 +5,7 @@
     "type": "git",
     "url": "git://github.com/LedgerHQ/ledger-live-common"
   },
-<<<<<<< HEAD
-  "version": "10.0.0-alpha.3",
-=======
   "version": "9.3.0",
->>>>>>> f2bbc0eb
   "main": "lib/index.js",
   "license": "MIT",
   "scripts": {
